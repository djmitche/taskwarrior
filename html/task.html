--- conflicted
+++ resolved
@@ -107,11 +107,7 @@
                   </tr>
                 </table>
 
-<<<<<<< HEAD
-                <h4>New in version 1.6.0 (4/13/2009)</h4>
-=======
                 <h4>New in version 1.6.1 (4/24/2009)</h4>
->>>>>>> f2b7780d
                 <ul>
                   <li>Fixed bug that caused new, first-time .taskrc files to be written without
                       including the custom report labels (thanks to P.C. Shyamshankar).
