////////////////////////////////////////////////////////////////////////////////
// task - a command line task list manager.
//
// Copyright 2006 - 2009, Paul Beckingham.
// All rights reserved.
//
// This program is free software; you can redistribute it and/or modify it under
// the terms of the GNU General Public License as published by the Free Software
// Foundation; either version 2 of the License, or (at your option) any later
// version.
//
// This program is distributed in the hope that it will be useful, but WITHOUT
// ANY WARRANTY; without even the implied warranty of MERCHANTABILITY or FITNESS
// FOR A PARTICULAR PURPOSE.  See the GNU General Public License for more
// details.
//
// You should have received a copy of the GNU General Public License along with
// this program; if not, write to the
//
//     Free Software Foundation, Inc.,
//     51 Franklin Street, Fifth Floor,
//     Boston, MA
//     02110-1301
//     USA
//
////////////////////////////////////////////////////////////////////////////////
#include <iostream>
#include <sstream>
#include <stdio.h>
#include <unistd.h>
#include "Date.h"
#include "text.h"
#include "util.h"
#include "main.h"

extern Context context;

////////////////////////////////////////////////////////////////////////////////
enum fileType
{
  not_a_clue,
  task_1_4_3,
  task_1_5_0,
  task_1_6_0,
  task_cmd_line,
  todo_sh_2_0,
  csv,
  text
};

static fileType determineFileType (const std::vector <std::string>& lines)
{
  // '7f7a4191-c2f2-487f-8855-7a1eb378c267',' ...
  // ....:....|....:....|....:....|....:....|
  // 1        10        20        30        40
  if (lines.size () > 1    &&
      lines[1][0]  == '\'' &&
      lines[1][9]  == '-'  &&
      lines[1][14] == '-'  &&
      lines[1][19] == '-'  &&
      lines[1][24] == '-'  &&
      lines[1][37] == '\'' &&
      lines[1][38] == ','  &&
      lines[1][39] == '\'')
  {
    if (lines[0] == "'uuid','status','tags','entry','start','due','recur',"
                    "'end','project','priority','fg','bg','description'")
      return task_1_6_0;

    if (lines[0] == "'id','uuid','status','tags','entry','start','due','recur',"
                    "'end','project','priority','fg','bg','description'")
      return task_1_5_0;

    if (lines[0] == "'id','status','tags','entry','start','due','end','project',"
                    "'priority','fg','bg','description'")
      return task_1_4_3;
  }

  // A task command line might include a priority or project.
  for (unsigned int i = 0; i < lines.size (); ++i)
  {
    std::vector <std::string> words;
    split (words, lines[i], ' ');

    for (unsigned int w = 0; w < words.size (); ++w)
      if (words[w].substr (0, 9) == "priority:" ||
          words[w].substr (0, 8) == "priorit:"  ||
          words[w].substr (0, 7) == "priori:"   ||
          words[w].substr (0, 6) == "prior:"    ||
          words[w].substr (0, 5) == "prio:"     ||
          words[w].substr (0, 4) == "pri:"      ||
          words[w].substr (0, 8) == "project:"  ||
          words[w].substr (0, 7) == "projec:"   ||
          words[w].substr (0, 6) == "proje:"    ||
          words[w].substr (0, 5) == "proj:"     ||
          words[w].substr (0, 4) == "pro:")
        return task_cmd_line;
  }

  // x 2009-03-25 Walk the dog +project @context
  // This is a test +project @context
  for (unsigned int i = 0; i < lines.size (); ++i)
  {
    // All done tasks begin with "x YYYY-MM-DD".
    if (lines[i].length () > 12)
    {
      if (           lines[i][0] == 'x' &&
                     lines[i][1] == ' ' &&
          ::isdigit (lines[i][2]) &&
          ::isdigit (lines[i][3]) &&
          ::isdigit (lines[i][4]) &&
          ::isdigit (lines[i][5]) &&
                     lines[i][6] == '-' &&
          ::isdigit (lines[i][7]) &&
          ::isdigit (lines[i][8]) &&
                     lines[i][9] == '-' &&
          ::isdigit (lines[i][10]) &&
          ::isdigit (lines[i][11]))
        return todo_sh_2_0;
    }

    std::vector <std::string> words;
    split (words, lines[i], ' ');
    for (unsigned int w = 0; w < words.size (); ++w)
    {
      // +project
      if (words[w].length () > 1 &&
          words[w][0] == '+'     &&
          ::isalnum (words[w][1]))
        return todo_sh_2_0;

      // @context
      if (words[w].length () > 1 &&
          words[w][0] == '@'     &&
          ::isalnum (words[w][1]))
        return todo_sh_2_0;
    }
  }

  // CSV - commas on every non-comment, non-trivial line.
  bool commas_on_every_line = true;
  for (unsigned int i = 0; i < lines.size (); ++i)
  {
    if (lines[i].length () > 10 &&
        lines[i].find (",") == std::string::npos)
    {
      commas_on_every_line = false;
      break;
    }
  }
  if (commas_on_every_line)
    return csv;

  // Looks like 'text' is the default case, if there is any data at all.
  if (lines.size () > 1)
    return text;

  return not_a_clue;
}

////////////////////////////////////////////////////////////////////////////////
<<<<<<< HEAD
static void decorateTask (Tt& task, Config& conf)
=======
static void decorateTask (Task& task)
>>>>>>> 14977ef3
{
  char entryTime[16];
  sprintf (entryTime, "%u", (unsigned int) time (NULL));
  task.set ("entry", entryTime);

  task.setStatus (Task::pending);

  // Override with default.project, if not specified.
  std::string defaultProject = context.config.get ("default.project", "");
  if (!task.has ("project") && defaultProject  != "")
    task.set ("project", defaultProject);

  // Override with default.priority, if not specified.
  std::string defaultPriority = context.config.get ("default.priority", "");
  if (!task.has ("priority") &&
      defaultPriority != "" &&
      Att::validNameValue ("priority", "", defaultPriority))
    task.set ("priority", defaultPriority);
}

////////////////////////////////////////////////////////////////////////////////
static std::string importTask_1_4_3 (const std::vector <std::string>& lines)
{
  std::vector <std::string> failed;

  context.tdb.lock (context.config.get ("locking", true));

  std::vector <std::string>::const_iterator it;
  for (it = lines.begin (); it != lines.end (); ++it)
  {
    try
    {
      // Skip the first line, if it is a columns header line.
      if (it->substr (0, 5) == "'id',")
        continue;

      std::vector <std::string> fields;
      split (fields, *it, ',');

      // If there is an unexpected number of fields, something is wrong.  Perhaps
      // an embedded comma, in which case there are (at least) two fields that
      // need to be concatenated.
      if (fields.size () > 12)
      {
        int safety = 10;  // Shouldn't be more than 10 commas in a description/project.

        do
        {
          std::vector <std::string> modified;
          for (unsigned int f = 0; f < fields.size (); ++f)
          {
            if (fields[f][0]                       != '\'' &&
                fields[f][fields[f].length () - 1] == '\'')
            {
              modified[modified.size () - 1] += "," + fields[f];
            }

            else
              modified.push_back (fields[f]);
          }
          fields = modified;

          if (safety-- <= 0)
            throw "unrecoverable";
        }
        while (fields.size () > 12);
      }

      if (fields.size () < 12)
        throw "unrecoverable";

      // Build up this task ready for insertion.
<<<<<<< HEAD
      Tt task;
=======
      Task task;
>>>>>>> 14977ef3

      // Handle the 12 fields.
      for (unsigned int f = 0; f < fields.size (); ++f)
      {
        switch (f)
        {
        case 0: // 'uuid'
          task.set ("uuid", fields[f].substr (1, 36));
          break;

        case 1: // 'status'
<<<<<<< HEAD
               if (fields[f] == "'pending'")   task.setStatus (Tt::pending);
          else if (fields[f] == "'recurring'") task.setStatus (Tt::recurring);
          else if (fields[f] == "'deleted'")   task.setStatus (Tt::deleted);
          else if (fields[f] == "'completed'") task.setStatus (Tt::completed);
=======
               if (fields[f] == "'pending'")   task.setStatus (Task::pending);
          else if (fields[f] == "'recurring'") task.setStatus (Task::recurring);
          else if (fields[f] == "'deleted'")   task.setStatus (Task::deleted);
          else if (fields[f] == "'completed'") task.setStatus (Task::completed);
>>>>>>> 14977ef3
          break;

        case 2: // 'tags'
          if (fields[f].length () > 2)
          {
            std::string tokens = fields[f].substr (1, fields[f].length () - 2);
            std::vector <std::string> tags;
            split (tags, tokens, ' ');
            for (unsigned int i = 0; i < tags.size (); ++i)
              task.addTag (tags[i]);
          }
          break;

        case 3: // entry
          task.set ("entry", fields[f]);
          break;

        case 4: // start
          if (fields[f].length ())
            task.set ("start", fields[f]);
          break;

        case 5: // due
          if (fields[f].length ())
            task.set ("due", fields[f]);
          break;

        case 6: // end
          if (fields[f].length ())
            task.set ("end", fields[f]);
          break;

        case 7: // 'project'
          if (fields[f].length () > 2)
            task.set ("project", fields[f].substr (1, fields[f].length () - 2));
          break;

        case 8: // 'priority'
          if (fields[f].length () > 2)
            task.set ("priority", fields[f].substr (1, fields[f].length () - 2));
          break;

        case 9: // 'fg'
          if (fields[f].length () > 2)
            task.set ("fg", fields[f].substr (1, fields[f].length () - 2));
          break;

        case 10: // 'bg'
          if (fields[f].length () > 2)
            task.set ("bg", fields[f].substr (1, fields[f].length () - 2));
          break;

        case 11: // 'description'
          if (fields[f].length () > 2)
            task.set ("description", fields[f].substr (1, fields[f].length () - 2));
          break;
        }
      }

      context.tdb.add (task);
    }

    catch (...)
    {
      failed.push_back (*it);
    }
  }

  context.tdb.commit ();
  context.tdb.unlock ();

  std::stringstream out;
  out << "Imported "
      << (lines.size () - failed.size () - 1)
      << " tasks successfully, with "
      << failed.size ()
      << " errors."
      << std::endl;

  if (failed.size ())
  {
    std::string bad;
    join (bad, "\n", failed);
    return out.str () + "\nCould not import:\n\n" + bad;
  }

  return out.str ();
}

////////////////////////////////////////////////////////////////////////////////
static std::string importTask_1_5_0 (const std::vector <std::string>& lines)
{
  std::vector <std::string> failed;

  context.tdb.lock (context.config.get ("locking", true));

  std::vector <std::string>::const_iterator it;
  for (it = lines.begin (); it != lines.end (); ++it)
  {
    try
    {
      // Skip the first line, if it is a columns header line.
      if (it->substr (0, 5) == "'id',")
        continue;

      std::vector <std::string> fields;
      split (fields, *it, ',');

      // If there is an unexpected number of fields, something is wrong.  Perhaps
      // an embedded comma, in which case there are (at least) two fields that
      // need to be concatenated.
      if (fields.size () > 13)
      {
        int safety = 10;  // Shouldn't be more than 10 commas in a description/project.

        do
        {
          std::vector <std::string> modified;
          for (unsigned int f = 0; f < fields.size (); ++f)
          {
            if (fields[f][0]                       != '\'' &&
                fields[f][fields[f].length () - 1] == '\'')
            {
              modified[modified.size () - 1] += "," + fields[f];
            }

            else
              modified.push_back (fields[f]);
          }
          fields = modified;

          if (safety-- <= 0)
            throw "unrecoverable";
        }
        while (fields.size () > 13);
      }

      if (fields.size () < 13)
        throw "unrecoverable";

      // Build up this task ready for insertion.
<<<<<<< HEAD
      Tt task;
=======
      Task task;
>>>>>>> 14977ef3

      // Handle the 13 fields.
      for (unsigned int f = 0; f < fields.size (); ++f)
      {
        switch (f)
        {
        case 0: // 'uuid'
          task.set ("uuid", fields[f].substr (1, 36));
          break;

        case 1: // 'status'
<<<<<<< HEAD
               if (fields[f] == "'pending'")   task.setStatus (Tt::pending);
          else if (fields[f] == "'recurring'") task.setStatus (Tt::recurring);
          else if (fields[f] == "'deleted'")   task.setStatus (Tt::deleted);
          else if (fields[f] == "'completed'") task.setStatus (Tt::completed);
=======
               if (fields[f] == "'pending'")   task.setStatus (Task::pending);
          else if (fields[f] == "'recurring'") task.setStatus (Task::recurring);
          else if (fields[f] == "'deleted'")   task.setStatus (Task::deleted);
          else if (fields[f] == "'completed'") task.setStatus (Task::completed);
>>>>>>> 14977ef3
          break;

        case 2: // 'tags'
          if (fields[f].length () > 2)
          {
            std::string tokens = fields[f].substr (1, fields[f].length () - 2);
            std::vector <std::string> tags;
            split (tags, tokens, ' ');
            for (unsigned int i = 0; i < tags.size (); ++i)
              task.addTag (tags[i]);
          }
          break;

        case 3: // entry
          task.set ("entry", fields[f]);
          break;

        case 4: // start
          if (fields[f].length ())
            task.set ("start", fields[f]);
          break;

        case 5: // due
          if (fields[f].length ())
            task.set ("due", fields[f]);
          break;

        case 6: // recur
          if (fields[f].length ())
            task.set ("recur", fields[f]);
          break;

        case 7: // end
          if (fields[f].length ())
            task.set ("end", fields[f]);
          break;

        case 8: // 'project'
          if (fields[f].length () > 2)
            task.set ("project", fields[f].substr (1, fields[f].length () - 2));
          break;

        case 9: // 'priority'
          if (fields[f].length () > 2)
            task.set ("priority", fields[f].substr (1, fields[f].length () - 2));
          break;

        case 10: // 'fg'
          if (fields[f].length () > 2)
            task.set ("fg", fields[f].substr (1, fields[f].length () - 2));
          break;

        case 11: // 'bg'
          if (fields[f].length () > 2)
            task.set ("bg", fields[f].substr (1, fields[f].length () - 2));
          break;

        case 12: // 'description'
          if (fields[f].length () > 2)
            task.set ("description", fields[f].substr (1, fields[f].length () - 2));
          break;
        }
      }

      context.tdb.add (task);
    }

    catch (...)
    {
      failed.push_back (*it);
    }
  }

  context.tdb.commit ();
  context.tdb.unlock ();

  std::stringstream out;
  out << "Imported "
      << (lines.size () - failed.size () - 1)
      << " tasks successfully, with "
      << failed.size ()
      << " errors."
      << std::endl;

  if (failed.size ())
  {
    std::string bad;
    join (bad, "\n", failed);
    return out.str () + "\nCould not import:\n\n" + bad;
  }

  return out.str ();
}

////////////////////////////////////////////////////////////////////////////////
static std::string importTask_1_6_0 (const std::vector <std::string>& lines)
{
  std::vector <std::string> failed;

  context.tdb.lock (context.config.get ("locking", true));

  std::vector <std::string>::const_iterator it;
  for (it = lines.begin (); it != lines.end (); ++it)
  {
    try
    {
      // Skip the first line, if it is a columns header line.
      if (it->substr (0, 7) == "'uuid',")
        continue;

      std::vector <std::string> fields;
      split (fields, *it, ',');

      // If there is an unexpected number of fields, something is wrong.  Perhaps
      // an embedded comma, in which case there are (at least) two fields that
      // need to be concatenated.
      if (fields.size () > 13)
      {
        int safety = 10;  // Shouldn't be more than 10 commas in a description/project.

        do
        {
          std::vector <std::string> modified;
          for (unsigned int f = 0; f < fields.size (); ++f)
          {
            if (fields[f][0]                       != '\'' &&
                fields[f][fields[f].length () - 1] == '\'')
            {
              modified[modified.size () - 1] += "," + fields[f];
            }

            else
              modified.push_back (fields[f]);
          }
          fields = modified;

          if (safety-- <= 0)
            throw "unrecoverable";
        }
        while (fields.size () > 13);
      }

      if (fields.size () < 13)
        throw "unrecoverable";

      // Build up this task ready for insertion.
<<<<<<< HEAD
      Tt task;
=======
      Task task;
>>>>>>> 14977ef3

      // Handle the 13 fields.
      for (unsigned int f = 0; f < fields.size (); ++f)
      {
        switch (f)
        {
        case 0: // 'uuid'
          task.set ("uuid", fields[f].substr (1, 36));
          break;

        case 1: // 'status'
<<<<<<< HEAD
               if (fields[f] == "'pending'")   task.setStatus (Tt::pending);
          else if (fields[f] == "'recurring'") task.setStatus (Tt::recurring);
          else if (fields[f] == "'deleted'")   task.setStatus (Tt::deleted);
          else if (fields[f] == "'completed'") task.setStatus (Tt::completed);
=======
               if (fields[f] == "'pending'")   task.setStatus (Task::pending);
          else if (fields[f] == "'recurring'") task.setStatus (Task::recurring);
          else if (fields[f] == "'deleted'")   task.setStatus (Task::deleted);
          else if (fields[f] == "'completed'") task.setStatus (Task::completed);
          else if (fields[f] == "'waiting'")   task.setStatus (Task::waiting);
>>>>>>> 14977ef3
          break;

        case 2: // 'tags'
          if (fields[f].length () > 2)
          {
            std::string tokens = fields[f].substr (1, fields[f].length () - 2);
            std::vector <std::string> tags;
            split (tags, tokens, ' ');
            for (unsigned int i = 0; i < tags.size (); ++i)
              task.addTag (tags[i]);
          }
          break;

        case 3: // entry
          task.set ("entry", fields[f]);
          break;

        case 4: // start
          if (fields[f].length ())
            task.set ("start", fields[f]);
          break;

        case 5: // due
          if (fields[f].length ())
            task.set ("due", fields[f]);
          break;

        case 6: // recur
          if (fields[f].length ())
            task.set ("recur", fields[f]);
          break;

        case 7: // end
          if (fields[f].length ())
            task.set ("end", fields[f]);
          break;

        case 8: // 'project'
          if (fields[f].length () > 2)
            task.set ("project", fields[f].substr (1, fields[f].length () - 2));
          break;

        case 9: // 'priority'
          if (fields[f].length () > 2)
            task.set ("priority", fields[f].substr (1, fields[f].length () - 2));
          break;

        case 10: // 'fg'
          if (fields[f].length () > 2)
            task.set ("fg", fields[f].substr (1, fields[f].length () - 2));
          break;

        case 11: // 'bg'
          if (fields[f].length () > 2)
            task.set ("bg", fields[f].substr (1, fields[f].length () - 2));
          break;

        case 12: // 'description'
          if (fields[f].length () > 2)
            task.set ("description", fields[f].substr (1, fields[f].length () - 2));
          break;
        }
      }

      context.tdb.add (task);
    }

    catch (...)
    {
      failed.push_back (*it);
    }
  }

  context.tdb.commit ();
  context.tdb.unlock ();

  std::stringstream out;
  out << "Imported "
      << (lines.size () - failed.size () - 1)
      << " tasks successfully, with "
      << failed.size ()
      << " errors."
      << std::endl;

  if (failed.size ())
  {
    std::string bad;
    join (bad, "\n", failed);
    return out.str () + "\nCould not import:\n\n" + bad;
  }

  return out.str ();
}

////////////////////////////////////////////////////////////////////////////////
static std::string importTaskCmdLine (const std::vector <std::string>& lines)
{
  std::vector <std::string> failed;

  std::vector <std::string>::const_iterator it;
  for (it = lines.begin (); it != lines.end (); ++it)
  {
    std::string line = *it;

    try
    {
<<<<<<< HEAD
      std::vector <std::string> args;
      split (args, std::string ("add ") + line, ' ');

      Tt task;
      std::string command;
      parse (args, command, task, conf);
      handleAdd (tdb, task, conf);
=======
      context.args.clear ();
      split (context.args, std::string ("add ") + line, ' ');

      context.task.clear ();
      context.cmd.command = "";
      context.parse ();
      handleAdd ();
      context.clearMessages ();
>>>>>>> 14977ef3
    }

    catch (...)
    {
      context.clearMessages ();
      failed.push_back (line);
    }
  }

  std::stringstream out;
  out << "Imported "
      << (lines.size () - failed.size ())
      << " tasks successfully, with "
      << failed.size ()
      << " errors."
      << std::endl;

  if (failed.size ())
  {
    std::string bad;
    join (bad, "\n", failed);
    return out.str () + "\nCould not import:\n\n" + bad;
  }

  return out.str ();
}

////////////////////////////////////////////////////////////////////////////////
static std::string importTodoSh_2_0 (const std::vector <std::string>& lines)
{
  std::vector <std::string> failed;

  context.tdb.lock (context.config.get ("locking", true));

  std::vector <std::string>::const_iterator it;
  for (it = lines.begin (); it != lines.end (); ++it)
  {
    try
    {
      context.args.clear ();
      context.args.push_back ("add");

      bool isPending = true;
      Date endDate;

      std::vector <std::string> words;
      split (words, *it, ' ');

      for (unsigned int w = 0; w < words.size (); ++w)
      {
        if (words[w].length () > 1 &&
            words[w][0] == '+')
        {
          context.args.push_back (std::string ("project:") +
                                  words[w].substr (1, std::string::npos));
        }

        // Convert "+aaa" to "project:aaa".
        // Convert "@aaa" to "+aaa".
        else if (words[w].length () > 1 &&
                 words[w][0] == '@')
        {
          context.args.push_back (std::string ("+") +
                                  words[w].substr (1, std::string::npos));
        }

        // Convert "(A)" to "priority:H".
        // Convert "(B)" to "priority:M".
        // Convert "(?)" to "priority:L".
        else if (words[w].length () == 3 &&
                 words[w][0] == '('      &&
                 words[w][2] == ')')
        {
               if (words[w][1] == 'A') context.args.push_back ("priority:H");
          else if (words[w][1] == 'B') context.args.push_back ("priority:M");
          else                         context.args.push_back ("priority:L");
        }

        // Set status, if completed.
        else if (w == 0 &&
                 words[w] == "x")
        {
          isPending = false;
        }

        // Set status, and add an end date, if completed.
        else if (! isPending &&
                 w == 1 &&
                 words[w].length () == 10 &&
                 words[w][4] == '-'       &&
                 words[w][7] == '-')
        {
          endDate = Date (words[w], "Y-M-D");
        }

        // Just an ordinary word.
        else
        {
          context.args.push_back (words[w]);
        }
      }

<<<<<<< HEAD
      Tt task;
      std::string command;
      parse (args, command, task, conf);
      decorateTask (task, conf);

      if (isPending)
      {
        task.setStatus (Tt::pending);
      }
      else
      {
        task.setStatus (Tt::completed);
=======
      context.task.clear ();
      context.cmd.command = "";
      context.parse ();
      decorateTask (context.task);

      if (isPending)
      {
        context.task.setStatus (Task::pending);
      }
      else
      {
        context.task.setStatus (Task::completed);
>>>>>>> 14977ef3

        char end[16];
        sprintf (end, "%u", (unsigned int) endDate.toEpoch ());
        context.task.set ("end", end);
      }

      context.tdb.add (context.task);
      context.clearMessages ();
    }

    catch (...)
    {
      context.clearMessages ();
      failed.push_back (*it);
    }
  }

  context.tdb.commit ();
  context.tdb.unlock ();

  std::stringstream out;
  out << "Imported "
      << (lines.size () - failed.size ())
      << " tasks successfully, with "
      << failed.size ()
      << " errors."
      << std::endl;

  if (failed.size ())
  {
    std::string bad;
    join (bad, "\n", failed);
    return out.str () + "\nCould not import:\n\n" + bad;
  }
  return out.str ();
}

////////////////////////////////////////////////////////////////////////////////
static std::string importText (const std::vector <std::string>& lines)
{
  std::vector <std::string> failed;
  int count = 0;

  context.tdb.lock (context.config.get ("locking", true));

  std::vector <std::string>::const_iterator it;
  for (it = lines.begin (); it != lines.end (); ++it)
  {
    std::string line = *it;

    // Strip comments
    std::string::size_type pound = line.find ("#");
    if (pound != std::string::npos)
      line = line.substr (0, pound);

    // Skip blank lines
    if (line.length () > 0)
    {
      try
      {
        ++count;
        context.args.clear ();
        split (context.args, std::string ("add ") + line, ' ');

<<<<<<< HEAD
        Tt task;
        std::string command;
        parse (args, command, task, conf);
        decorateTask (task, conf);
=======
        context.task.clear ();
        context.cmd.command = "";
        context.parse ();
        decorateTask (context.task);
>>>>>>> 14977ef3

        context.tdb.add (context.task);
        context.clearMessages ();
      }

      catch (...)
      {
        context.clearMessages ();
        failed.push_back (line);
      }
    }
  }

  context.tdb.commit ();
  context.tdb.unlock ();

  std::stringstream out;
  out << "Imported "
      << count
      << " tasks successfully, with "
      << failed.size ()
      << " errors."
      << std::endl;

  if (failed.size ())
  {
    std::string bad;
    join (bad, "\n", failed);
    return out.str () + "\nCould not import:\n\n" + bad;
  }

  return out.str ();
}

////////////////////////////////////////////////////////////////////////////////
static std::string importCSV (const std::vector <std::string>& lines)
{
  std::vector <std::string> failed;

  context.tdb.lock (context.config.get ("locking", true));

  // Set up mappings.  Assume no fields match.
  std::map <std::string, int> mapping;
  mapping ["id"]          = -1;
  mapping ["uuid"]        = -1;
  mapping ["status"]      = -1;
  mapping ["tags"]        = -1;
  mapping ["entry"]       = -1;
  mapping ["start"]       = -1;
  mapping ["due"]         = -1;
  mapping ["recur"]       = -1;
  mapping ["end"]         = -1;
  mapping ["project"]     = -1;
  mapping ["priority"]    = -1;
  mapping ["fg"]          = -1;
  mapping ["bg"]          = -1;
  mapping ["description"] = -1;

  std::vector <std::string> headings;
  split (headings, lines[0], ',');

  for (unsigned int h = 0; h < headings.size (); ++h)
  {
    std::string name = lowerCase (trim (unquoteText (trim (headings[h]))));

    // If there is a mapping for the field, use the value.
    if (name == context.config.get ("import.synonym.id") ||
        name == "id" ||
        name == "#" ||
        name == "sequence" ||
        name.find ("num") != std::string::npos)
    {
      mapping["id"] = (int)h;
    }

    else if (name == context.config.get ("import.synonym.uuid") ||
             name == "uuid" ||
             name == "guid" ||
             name.find ("unique") != std::string::npos)
    {
      mapping["uuid"] = (int)h;
    }

    else if (name == context.config.get ("import.synonym.status") ||
             name == "status" ||
             name == "condition" ||
             name == "state")
    {
      mapping["status"] = (int)h;
    }

    else if (name == context.config.get ("import.synonym.tags") ||
             name == "tags" ||
             name.find ("categor") != std::string::npos ||
             name.find ("tag") != std::string::npos)
    {
      mapping["tags"] = (int)h;
    }

    else if (name == context.config.get ("import.synonym.entry") ||
             name == "entry" ||
             name.find ("added") != std::string::npos ||
             name.find ("created") != std::string::npos ||
             name.find ("entered") != std::string::npos)
    {
      mapping["entry"] = (int)h;
    }

    else if (name == context.config.get ("import.synonym.start") ||
             name == "start" ||
             name.find ("began") != std::string::npos ||
             name.find ("begun") != std::string::npos ||
             name.find ("started") != std::string::npos)
    {
      mapping["start"] = (int)h;
    }

    else if (name == context.config.get ("import.synonym.due") ||
             name == "due" ||
             name.find ("expected") != std::string::npos)
    {
      mapping["due"] = (int)h;
    }

    else if (name == context.config.get ("import.synonym.recur") ||
             name == "recur" ||
             name == "frequency")
    {
      mapping["recur"] = (int)h;
    }

    else if (name == context.config.get ("import.synonym.end") ||
             name == "end" ||
             name == "done" ||
             name.find ("complete") != std::string::npos)
    {
      mapping["end"] = (int)h;
    }

    else if (name == context.config.get ("import.synonym.project") ||
             name == "project" ||
             name.find ("proj") != std::string::npos)
    {
      mapping["project"] = (int)h;
    }

    else if (name == context.config.get ("import.synonym.priority") ||
             name == "priority" ||
             name == "pri" ||
             name.find ("importan") != std::string::npos)
    {
      mapping["priority"] = (int)h;
    }

    else if (name == context.config.get ("import.synonym.fg") ||
             name.find ("fg")         != std::string::npos ||
             name.find ("foreground") != std::string::npos ||
             name.find ("color")      != std::string::npos)
    {
      mapping["fg"] = (int)h;
    }

    else if (name == context.config.get ("import.synonym.bg") ||
             name == "bg" ||
             name.find ("background") != std::string::npos)
    {
      mapping["bg"] = (int)h;
    }

    else if (name == context.config.get ("import.synonym.description") ||
             name.find ("desc")   != std::string::npos ||
             name.find ("detail") != std::string::npos ||
             name.find ("task")   != std::string::npos ||
             name.find ("what")   != std::string::npos)
    {
      mapping["description"] = (int)h;
    }
  }

  // TODO Dump mappings and ask for confirmation?

  std::vector <std::string>::const_iterator it = lines.begin ();
  for (++it; it != lines.end (); ++it)
  {
    try
    {
      std::vector <std::string> fields;
      split (fields, *it, ',');

<<<<<<< HEAD
      Tt task;
=======
      Task task;
>>>>>>> 14977ef3

      int f;
      if ((f = mapping["uuid"]) != -1)
        task.set ("uuid", lowerCase (unquoteText (trim (fields[f]))));

      task.setStatus (Task::pending);
      if ((f = mapping["status"]) != -1)
      {
        std::string value = lowerCase (unquoteText (trim (fields[f])));

<<<<<<< HEAD
             if (value == "recurring") task.setStatus (Tt::recurring);
        else if (value == "deleted")   task.setStatus (Tt::deleted);
        else if (value == "completed") task.setStatus (Tt::completed);
        else                           task.setStatus (Tt::pending);
=======
             if (value == "recurring") task.setStatus (Task::recurring);
        else if (value == "deleted")   task.setStatus (Task::deleted);
        else if (value == "completed") task.setStatus (Task::completed);
        else if (value == "waiting")   task.setStatus (Task::waiting);
>>>>>>> 14977ef3
      }

      if ((f = mapping["tags"]) != -1)
      {
        std::string value = unquoteText (trim (fields[f]));
        std::vector <std::string> tags;
        split (tags, value, ' ');
        for (unsigned int i = 0; i < tags.size (); ++i)
          task.addTag (tags[i]);
      }

      if ((f = mapping["entry"]) != -1)
        task.set ("entry", lowerCase (unquoteText (trim (fields[f]))));

      if ((f = mapping["start"]) != -1)
        task.set ("start", lowerCase (unquoteText (trim (fields[f]))));

      if ((f = mapping["due"]) != -1)
        task.set ("due", lowerCase (unquoteText (trim (fields[f]))));

      if ((f = mapping["recur"]) != -1)
        task.set ("recur", lowerCase (unquoteText (trim (fields[f]))));

      if ((f = mapping["end"]) != -1)
        task.set ("end", lowerCase (unquoteText (trim (fields[f]))));

      if ((f = mapping["project"]) != -1)
        task.set ("project", unquoteText (trim (fields[f])));

      if ((f = mapping["priority"]) != -1)
      {
        std::string value = upperCase (unquoteText (trim (fields[f])));
        if (value == "H" || value == "M" || value == "L")
          task.set ("priority", value);
      }

      if ((f = mapping["fg"]) != -1)
        task.set ("fg", lowerCase (unquoteText (trim (fields[f]))));

      if ((f = mapping["bg"]) != -1)
        task.set ("bg", lowerCase (unquoteText (trim (fields[f]))));

      if ((f = mapping["description"]) != -1)
        task.set ("description", unquoteText (trim (fields[f])));

      context.tdb.add (task);
    }

    catch (...)
    {
      failed.push_back (*it);
    }
  }

  context.tdb.commit ();
  context.tdb.unlock ();

  std::stringstream out;
  out << "Imported "
      << (lines.size () - failed.size () - 1)
      << " tasks successfully, with "
      << failed.size ()
      << " errors."
      << std::endl;

  if (failed.size ())
  {
    std::string bad;
    join (bad, "\n", failed);
    return out.str () + "\nCould not import:\n\n" + bad;
  }

  return out.str ();
}

////////////////////////////////////////////////////////////////////////////////
<<<<<<< HEAD
std::string handleImport (TDB& tdb, Tt& task, Config& conf)
=======
std::string handleImport ()
>>>>>>> 14977ef3
{
  std::stringstream out;

  // Use the description as a file name.
  std::string file = trim (context.task.get ("description"));
  if (file.length () > 0)
  {
    // Load the file.
    std::vector <std::string> all;
    slurp (file, all, true);

    std::vector <std::string> lines;
    std::vector <std::string>::iterator it;
    for (it = all.begin (); it != all.end (); ++it)
    {
      std::string line = *it;

      // Strip comments
      std::string::size_type pound = line.find ("#");
      if (pound != std::string::npos)
        line = line.substr (0, pound);

      trim (line);

      // Skip blank lines
      if (line.length () > 0)
        lines.push_back (line);
    }

    // Take a guess at the file type.
    fileType type = determineFileType (lines);
    std::string identifier;
    switch (type)
    {
    case task_1_4_3:    identifier = "This looks like an older task export file.";              break;
    case task_1_5_0:    identifier = "This looks like a recent task export file.";              break;
    case task_1_6_0:    identifier = "This looks like a current task export file.";             break;
    case task_cmd_line: identifier = "This looks like task command line arguments.";            break;
    case todo_sh_2_0:   identifier = "This looks like a todo.sh 2.x file.";                     break;
    case csv:           identifier = "This looks like a CSV file, but not a task export file."; break;
    case text:          identifier = "This looks like a text file with one task per line.";     break;
    case not_a_clue:
      throw std::string ("Task cannot determine which type of file this is, "
                         "and cannot proceed.");
    }

    // For tty users, confirm the import, as it is destructive.
    if (isatty (fileno (stdout)))
      if (! confirm (identifier + "  Okay to proceed?"))
        throw std::string ("Task will not import any data.");

    // Determine which type it might be, then attempt an import.
    switch (type)
    {
    case task_1_4_3:    out << importTask_1_4_3  (lines); break;
    case task_1_5_0:    out << importTask_1_5_0  (lines); break;
    case task_1_6_0:    out << importTask_1_6_0  (lines); break;
    case task_cmd_line: out << importTaskCmdLine (lines); break;
    case todo_sh_2_0:   out << importTodoSh_2_0  (lines); break;
    case csv:           out << importCSV         (lines); break;
    case text:          out << importText        (lines); break;
    case not_a_clue:    /* to stop the compiler from complaining. */ break;
    }
  }
  else
    throw std::string ("You must specify a file to import.");

  return out.str ();
}

////////////////////////////////////////////////////////////////////////////////<|MERGE_RESOLUTION|>--- conflicted
+++ resolved
@@ -159,11 +159,7 @@
 }
 
 ////////////////////////////////////////////////////////////////////////////////
-<<<<<<< HEAD
-static void decorateTask (Tt& task, Config& conf)
-=======
 static void decorateTask (Task& task)
->>>>>>> 14977ef3
 {
   char entryTime[16];
   sprintf (entryTime, "%u", (unsigned int) time (NULL));
@@ -236,11 +232,7 @@
         throw "unrecoverable";
 
       // Build up this task ready for insertion.
-<<<<<<< HEAD
-      Tt task;
-=======
       Task task;
->>>>>>> 14977ef3
 
       // Handle the 12 fields.
       for (unsigned int f = 0; f < fields.size (); ++f)
@@ -252,17 +244,10 @@
           break;
 
         case 1: // 'status'
-<<<<<<< HEAD
-               if (fields[f] == "'pending'")   task.setStatus (Tt::pending);
-          else if (fields[f] == "'recurring'") task.setStatus (Tt::recurring);
-          else if (fields[f] == "'deleted'")   task.setStatus (Tt::deleted);
-          else if (fields[f] == "'completed'") task.setStatus (Tt::completed);
-=======
                if (fields[f] == "'pending'")   task.setStatus (Task::pending);
           else if (fields[f] == "'recurring'") task.setStatus (Task::recurring);
           else if (fields[f] == "'deleted'")   task.setStatus (Task::deleted);
           else if (fields[f] == "'completed'") task.setStatus (Task::completed);
->>>>>>> 14977ef3
           break;
 
         case 2: // 'tags'
@@ -404,11 +389,7 @@
         throw "unrecoverable";
 
       // Build up this task ready for insertion.
-<<<<<<< HEAD
-      Tt task;
-=======
       Task task;
->>>>>>> 14977ef3
 
       // Handle the 13 fields.
       for (unsigned int f = 0; f < fields.size (); ++f)
@@ -420,17 +401,10 @@
           break;
 
         case 1: // 'status'
-<<<<<<< HEAD
-               if (fields[f] == "'pending'")   task.setStatus (Tt::pending);
-          else if (fields[f] == "'recurring'") task.setStatus (Tt::recurring);
-          else if (fields[f] == "'deleted'")   task.setStatus (Tt::deleted);
-          else if (fields[f] == "'completed'") task.setStatus (Tt::completed);
-=======
                if (fields[f] == "'pending'")   task.setStatus (Task::pending);
           else if (fields[f] == "'recurring'") task.setStatus (Task::recurring);
           else if (fields[f] == "'deleted'")   task.setStatus (Task::deleted);
           else if (fields[f] == "'completed'") task.setStatus (Task::completed);
->>>>>>> 14977ef3
           break;
 
         case 2: // 'tags'
@@ -577,11 +551,7 @@
         throw "unrecoverable";
 
       // Build up this task ready for insertion.
-<<<<<<< HEAD
-      Tt task;
-=======
       Task task;
->>>>>>> 14977ef3
 
       // Handle the 13 fields.
       for (unsigned int f = 0; f < fields.size (); ++f)
@@ -593,18 +563,11 @@
           break;
 
         case 1: // 'status'
-<<<<<<< HEAD
-               if (fields[f] == "'pending'")   task.setStatus (Tt::pending);
-          else if (fields[f] == "'recurring'") task.setStatus (Tt::recurring);
-          else if (fields[f] == "'deleted'")   task.setStatus (Tt::deleted);
-          else if (fields[f] == "'completed'") task.setStatus (Tt::completed);
-=======
                if (fields[f] == "'pending'")   task.setStatus (Task::pending);
           else if (fields[f] == "'recurring'") task.setStatus (Task::recurring);
           else if (fields[f] == "'deleted'")   task.setStatus (Task::deleted);
           else if (fields[f] == "'completed'") task.setStatus (Task::completed);
           else if (fields[f] == "'waiting'")   task.setStatus (Task::waiting);
->>>>>>> 14977ef3
           break;
 
         case 2: // 'tags'
@@ -711,15 +674,6 @@
 
     try
     {
-<<<<<<< HEAD
-      std::vector <std::string> args;
-      split (args, std::string ("add ") + line, ' ');
-
-      Tt task;
-      std::string command;
-      parse (args, command, task, conf);
-      handleAdd (tdb, task, conf);
-=======
       context.args.clear ();
       split (context.args, std::string ("add ") + line, ' ');
 
@@ -728,7 +682,6 @@
       context.parse ();
       handleAdd ();
       context.clearMessages ();
->>>>>>> 14977ef3
     }
 
     catch (...)
@@ -831,20 +784,6 @@
         }
       }
 
-<<<<<<< HEAD
-      Tt task;
-      std::string command;
-      parse (args, command, task, conf);
-      decorateTask (task, conf);
-
-      if (isPending)
-      {
-        task.setStatus (Tt::pending);
-      }
-      else
-      {
-        task.setStatus (Tt::completed);
-=======
       context.task.clear ();
       context.cmd.command = "";
       context.parse ();
@@ -857,7 +796,6 @@
       else
       {
         context.task.setStatus (Task::completed);
->>>>>>> 14977ef3
 
         char end[16];
         sprintf (end, "%u", (unsigned int) endDate.toEpoch ());
@@ -922,17 +860,10 @@
         context.args.clear ();
         split (context.args, std::string ("add ") + line, ' ');
 
-<<<<<<< HEAD
-        Tt task;
-        std::string command;
-        parse (args, command, task, conf);
-        decorateTask (task, conf);
-=======
         context.task.clear ();
         context.cmd.command = "";
         context.parse ();
         decorateTask (context.task);
->>>>>>> 14977ef3
 
         context.tdb.add (context.task);
         context.clearMessages ();
@@ -1122,11 +1053,7 @@
       std::vector <std::string> fields;
       split (fields, *it, ',');
 
-<<<<<<< HEAD
-      Tt task;
-=======
       Task task;
->>>>>>> 14977ef3
 
       int f;
       if ((f = mapping["uuid"]) != -1)
@@ -1137,17 +1064,10 @@
       {
         std::string value = lowerCase (unquoteText (trim (fields[f])));
 
-<<<<<<< HEAD
-             if (value == "recurring") task.setStatus (Tt::recurring);
-        else if (value == "deleted")   task.setStatus (Tt::deleted);
-        else if (value == "completed") task.setStatus (Tt::completed);
-        else                           task.setStatus (Tt::pending);
-=======
              if (value == "recurring") task.setStatus (Task::recurring);
         else if (value == "deleted")   task.setStatus (Task::deleted);
         else if (value == "completed") task.setStatus (Task::completed);
         else if (value == "waiting")   task.setStatus (Task::waiting);
->>>>>>> 14977ef3
       }
 
       if ((f = mapping["tags"]) != -1)
@@ -1224,11 +1144,7 @@
 }
 
 ////////////////////////////////////////////////////////////////////////////////
-<<<<<<< HEAD
-std::string handleImport (TDB& tdb, Tt& task, Config& conf)
-=======
 std::string handleImport ()
->>>>>>> 14977ef3
 {
   std::stringstream out;
 
