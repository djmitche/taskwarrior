////////////////////////////////////////////////////////////////////////////////
// task - a command line task list manager.
//
// Copyright 2006 - 2010, Paul Beckingham.
// All rights reserved.
//
// This program is free software; you can redistribute it and/or modify it under
// the terms of the GNU General Public License as published by the Free Software
// Foundation; either version 2 of the License, or (at your option) any later
// version.
//
// This program is distributed in the hope that it will be useful, but WITHOUT
// ANY WARRANTY; without even the implied warranty of MERCHANTABILITY or FITNESS
// FOR A PARTICULAR PURPOSE.  See the GNU General Public License for more
// details.
//
// You should have received a copy of the GNU General Public License along with
// this program; if not, write to the
//
//     Free Software Foundation, Inc.,
//     51 Franklin Street, Fifth Floor,
//     Boston, MA
//     02110-1301
//     USA
//
////////////////////////////////////////////////////////////////////////////////
#include <iostream>
#include <iomanip>
#include <fstream>
#include <sstream>
#include <sys/types.h>
#include <stdio.h>
#include <string.h>
#include <unistd.h>
#include <stdlib.h>
#include <pwd.h>
#include <time.h>

#include "Context.h"
#include "Date.h"
#include "Duration.h"
#include "text.h"
#include "util.h"
#include "main.h"

#ifdef HAVE_LIBNCURSES
#include <ncurses.h>
#endif

// Global context for use by all.
extern Context context;

////////////////////////////////////////////////////////////////////////////////
// Scans all tasks, and for any recurring tasks, determines whether any new
// child tasks need to be generated to fill gaps.
void handleRecurrence ()
{
  std::vector <Task> tasks;
  Filter filter;
  context.tdb.loadPending (tasks, filter);

  std::vector <Task> modified;

  // Look at all tasks and find any recurring ones.
  foreach (t, tasks)
  {
    if (t->getStatus () == Task::recurring)
    {
      // Generate a list of due dates for this recurring task, regardless of
      // the mask.
      std::vector <Date> due;
      if (!generateDueDates (*t, due))
      {
        std::cout << "Task "
                  << t->get ("uuid")
                  << " ("
                  << trim (t->get ("description"))
                  << ") is past its 'until' date, and has been deleted"
                  << std::endl;

        // Determine the end date.
        char endTime[16];
        sprintf (endTime, "%u", (unsigned int) time (NULL));
        t->set ("end", endTime);
        t->setStatus (Task::deleted);
        context.tdb.update (*t);
        continue;
      }

      // Get the mask from the parent task.
      std::string mask = t->get ("mask");

      // Iterate over the due dates, and check each against the mask.
      bool changed = false;
      unsigned int i = 0;
      foreach (d, due)
      {
        if (mask.length () <= i)
        {
          mask += '-';
          changed = true;

          Task rec (*t);                         // Clone the parent.
          rec.set ("uuid", uuid ());             // New UUID.
          rec.setStatus (Task::pending);         // Shiny.
          rec.set ("parent", t->get ("uuid"));   // Remember mom.

          char dueDate[16];
          sprintf (dueDate, "%u", (unsigned int) d->toEpoch ());
          rec.set ("due", dueDate);              // Store generated due date.

          char indexMask[12];
          sprintf (indexMask, "%u", (unsigned int) i);
          rec.set ("imask", indexMask);          // Store index into mask.

          // Add the new task to the vector, for immediate use.
          modified.push_back (rec);

          // Add the new task to the DB.
          context.tdb.add (rec);
        }

        ++i;
      }

      // Only modify the parent if necessary.
      if (changed)
      {
        t->set ("mask", mask);
        context.tdb.update (*t);
      }
    }
    else
      modified.push_back (*t);
  }

  tasks = modified;
}

////////////////////////////////////////////////////////////////////////////////
// Determine a start date (due), an optional end date (until), and an increment
// period (recur).  Then generate a set of corresponding dates.
//
// Returns false if the parent recurring task is depleted.
bool generateDueDates (Task& parent, std::vector <Date>& allDue)
{
  // Determine due date, recur period and until date.
  Date due (atoi (parent.get ("due").c_str ()));
  std::string recur = parent.get ("recur");

  bool specificEnd = false;
  Date until;
  if (parent.get ("until") != "")
  {
    until = Date (atoi (parent.get ("until").c_str ()));
    specificEnd = true;
  }

  Date now;
  for (Date i = due; ; i = getNextRecurrence (i, recur))
  {
    allDue.push_back (i);

    if (specificEnd && i > until)
    {
      // If i > until, it means there are no more tasks to generate, and if the
      // parent mask contains all + or X, then there never will be another task
      // to generate, and this parent task may be safely reaped.
      std::string mask = parent.get ("mask");
      if (mask.length () == allDue.size () &&
          mask.find ('-') == std::string::npos)
        return false;

      return true;
    }

    if (i > now)
      return true;
  }

  return true;
}

////////////////////////////////////////////////////////////////////////////////
Date getNextRecurrence (Date& current, std::string& period)
{
  int m = current.month ();
  int d = current.day ();
  int y = current.year ();

  // Some periods are difficult, because they can be vague.
  if (period == "monthly")
  {
    if (++m > 12)
    {
       m -= 12;
       ++y;
    }

    while (! Date::valid (m, d, y))
      --d;

    return Date (m, d, y);
  }

  if (period == "weekdays")
  {
    int dow = current.dayOfWeek ();
    int days;

         if (dow == 5) days = 3;
    else if (dow == 6) days = 2;
    else               days = 1;

    return current + (days * 86400);
  }

  if (isdigit (period[0]) && period[period.length () - 1] == 'm')
  {
    std::string numeric = period.substr (0, period.length () - 1);
    int increment = atoi (numeric.c_str ());

    m += increment;
    while (m > 12)
    {
       m -= 12;
       ++y;
    }

    while (! Date::valid (m, d, y))
      --d;

    return Date (m, d, y);
  }

  else if (period == "quarterly")
  {
    m += 3;
    if (m > 12)
    {
       m -= 12;
       ++y;
    }

    while (! Date::valid (m, d, y))
      --d;

    return Date (m, d, y);
  }

  else if (isdigit (period[0]) && period[period.length () - 1] == 'q')
  {
    std::string numeric = period.substr (0, period.length () - 1);
    int increment = atoi (numeric.c_str ());

    m += 3 * increment;
    while (m > 12)
    {
       m -= 12;
       ++y;
    }

    while (! Date::valid (m, d, y))
      --d;

    return Date (m, d, y);
  }

  else if (period == "semiannual")
  {
    m += 6;
    if (m > 12)
    {
       m -= 12;
       ++y;
    }

    while (! Date::valid (m, d, y))
      --d;

    return Date (m, d, y);
  }

  else if (period == "bimonthly")
  {
    m += 2;
    if (m > 12)
    {
       m -= 12;
       ++y;
    }

    while (! Date::valid (m, d, y))
      --d;

    return Date (m, d, y);
  }

  else if (period == "biannual"    ||
           period == "biyearly")
  {
    y += 2;

    return Date (m, d, y);
  }

  else if (period == "annual" ||
           period == "yearly")
  {
    y += 1;

    // If the due data just happens to be 2/29 in a leap year, then simply
    // incrementing y is going to create an invalid date.
    if (m == 2 && d == 29)
      d = 28;

    return Date (m, d, y);
  }

  // If the period is an 'easy' one, add it to current, and we're done.
  int days = 0;
  try { Duration du (period); days = du; }
  catch (...) { days = 0; }

  return current + (days * 86400);
}

////////////////////////////////////////////////////////////////////////////////
// When the status of a recurring child task changes, the parent task must
// update it's mask.
void updateRecurrenceMask (
  std::vector <Task>& all,
  Task& task)
{
  std::string parent = task.get ("parent");
  if (parent != "")
  {
    std::vector <Task>::iterator it;
    for (it = all.begin (); it != all.end (); ++it)
    {
      if (it->get ("uuid") == parent)
      {
        unsigned int index = atoi (task.get ("imask").c_str ());
        std::string mask = it->get ("mask");
        if (mask.length () > index)
        {
          mask[index] = (task.getStatus () == Task::pending)   ? '-'
                      : (task.getStatus () == Task::completed) ? '+'
                      : (task.getStatus () == Task::deleted)   ? 'X'
                      : (task.getStatus () == Task::waiting)   ? 'W'
                      :                                          '?';

          it->set ("mask", mask);
          context.tdb.update (*it);
        }
        else
        {
          std::string mask;
          for (unsigned int i = 0; i < index; ++i)
            mask += "?";

          mask += (task.getStatus () == Task::pending)   ? '-'
                : (task.getStatus () == Task::completed) ? '+'
                : (task.getStatus () == Task::deleted)   ? 'X'
                : (task.getStatus () == Task::waiting)   ? 'W'
                :                                          '?';
        }

        return;  // No point continuing the loop.
      }
    }
  }
}

////////////////////////////////////////////////////////////////////////////////
// Determines whether a task is overdue.  Returns
//   0 = not due at all
//   1 = imminent
//   2 = overdue
int getDueState (const std::string& due)
{
  if (due.length ())
  {
    Date dt (::atoi (due.c_str ()));

    // rightNow is the current date + time.
    Date rightNow;
    Date thisDay (rightNow.month (), rightNow.day (), rightNow.year ());

    if (dt < thisDay)
      return 2;

    int imminentperiod = context.config.getInteger ("due");

    if (imminentperiod == 0)
      return 1;

    Date imminentDay = thisDay + imminentperiod * 86400;
    if (dt < imminentDay)
      return 1;
  }

  return 0;
}

////////////////////////////////////////////////////////////////////////////////
// Returns a Boolean indicator as to whether a nag message was generated, so
// that commands can control the number of nag messages displayed (ie one is
// enough).
bool nag (Task& task)
{
<<<<<<< HEAD
  std::string nagMessage = context.config.get ("nag");
=======
  // Special tag overrides nagging.
  if (task.hasTag ("nonag"))
    return false;

  std::string nagMessage = context.config.get ("nag", "");
>>>>>>> 64c64392
  if (nagMessage != "")
  {
    // Load all pending tasks.
    std::vector <Task> tasks;
    Filter filter;

    // Piggy-back on existing locked TDB.
    context.tdb.loadPending (tasks, filter);

    // Counters.
    int overdue    = 0;
    int high       = 0;
    int medium     = 0;
    int low        = 0;
    bool isOverdue = false;
    char pri       = ' ';

    // Scan all pending tasks.
    foreach (t, tasks)
    {
      if (t->id == task.id)
      {
        if (getDueState (t->get ("due")) == 2)
          isOverdue = true;

        std::string priority = t->get ("priority");
        if (priority.length ())
          pri = priority[0];
      }
      else if (t->getStatus () == Task::pending)
      {
        if (getDueState (t->get ("due")) == 2)
          overdue++;

        std::string priority = t->get ("priority");
        if (priority.length ())
        {
          switch (priority[0])
          {
          case 'H': high++;   break;
          case 'M': medium++; break;
          case 'L': low++;    break;
          }
        }
      }
    }

    // General form is "if there are no more deserving tasks", suppress the nag.
    if (isOverdue                                         ) return false;
    if (pri == 'H' && !overdue                            ) return false;
    if (pri == 'M' && !overdue && !high                   ) return false;
    if (pri == 'L' && !overdue && !high && !medium        ) return false;
    if (pri == ' ' && !overdue && !high && !medium && !low) return false;

    // All the excuses are made, all that remains is to nag the user.
    context.footnote (nagMessage);
    return true;
  }

  return false;
}

////////////////////////////////////////////////////////////////////////////////<|MERGE_RESOLUTION|>--- conflicted
+++ resolved
@@ -409,15 +409,11 @@
 // enough).
 bool nag (Task& task)
 {
-<<<<<<< HEAD
-  std::string nagMessage = context.config.get ("nag");
-=======
   // Special tag overrides nagging.
   if (task.hasTag ("nonag"))
     return false;
 
-  std::string nagMessage = context.config.get ("nag", "");
->>>>>>> 64c64392
+  std::string nagMessage = context.config.get ("nag");
   if (nagMessage != "")
   {
     // Load all pending tasks.
