--- conflicted
+++ resolved
@@ -1423,17 +1423,10 @@
       table.addCell (row, thisCol, d);
 
       if ((context.config.get ("color", true) || context.config.get (std::string ("_forcecolor"), false)) &&
-<<<<<<< HEAD
-          today.day ()   == d              &&
+          today.day ()   == d                &&
           today.month () == months.at (mpl)  &&
           today.year ()  == years.at (mpl))
         table.setCellColor (row, thisCol, Color (Color::cyan));
-=======
-          today.day ()   == d            &&
-          today.month () == months[mpl]  &&
-          today.year ()  == years[mpl])
-        table.setCellFg (row, thisCol, Text::cyan);
->>>>>>> e2e0851a
 
       foreach (task, all)
       {
