--- conflicted
+++ resolved
@@ -299,67 +299,10 @@
     gTdb = &tdb;
     tdb.dataDirectory (expandPath (conf.get ("data.location")));
 
-<<<<<<< HEAD
-    // If argc == 1 and the default.command configuration variable is set,
-    // then use that, otherwise stick with argc/argv.
-    std::vector <std::string> args;
-    std::string defaultCommand = conf.get ("default.command");
-    if (argc == 1 && defaultCommand != "")
-    {
-      // Stuff the command line.
-      split (args, defaultCommand, ' ');
-      std::cout << "[task " << defaultCommand << "]" << std::endl;
-    }
-    else
-    {
-      // Parse the command line.
-      for (int i = 1; i < argc; ++i)
-        args.push_back (argv[i]);
-    }
-
-    std::string command;
-    T task;
-    parse (args, command, task, conf);
-
-         if (command == "add")                handleAdd            (tdb, task, conf);
-    else if (command == "projects")           handleProjects       (tdb, task, conf);
-    else if (command == "tags")               handleTags           (tdb, task, conf);
-    else if (command == "list")               handleList           (tdb, task, conf);
-    else if (command == "info")               handleInfo           (tdb, task, conf);
-    else if (command == "undelete")           handleUndelete       (tdb, task, conf);
-    else if (command == "long")               handleLongList       (tdb, task, conf);
-    else if (command == "ls")                 handleSmallList      (tdb, task, conf);
-    else if (command == "colors")             handleColor          (           conf);
-    else if (command == "completed")          handleCompleted      (tdb, task, conf);
-    else if (command == "delete")             handleDelete         (tdb, task, conf);
-    else if (command == "start")              handleStart          (tdb, task, conf);
-    else if (command == "done")               handleDone           (tdb, task, conf);
-    else if (command == "undo")               handleUndo           (tdb, task, conf);
-    else if (command == "export")             handleExport         (tdb, task, conf);
-    else if (command == "version")            handleVersion        (           conf);
-    else if (command == "summary")            handleReportSummary  (tdb, task, conf);
-    else if (command == "next")               handleReportNext     (tdb, task, conf);
-    else if (command == "history")            handleReportHistory  (tdb, task, conf);
-    else if (command == "ghistory")           handleReportGHistory (tdb, task, conf);
-    else if (command == "calendar")           handleReportCalendar (tdb, task, conf);
-    else if (command == "active")             handleReportActive   (tdb, task, conf);
-    else if (command == "overdue")            handleReportOverdue  (tdb, task, conf);
-    else if (command == "oldest")             handleReportOldest   (tdb, task, conf);
-    else if (command == "newest")             handleReportNewest   (tdb, task, conf);
-    else if (command == "stats")              handleReportStats    (tdb, task, conf);
-    else if (command == "" && task.getId ())  handleModify         (tdb, task, conf);
-    else if (command == "help")               longUsage (conf);
-    else                                      shortUsage (conf);
-=======
-    // Log commands, if desired.
-    if (conf.get ("command.logging") == "on")
-      tdb.logCommand (argc, argv);
-
     // Set up TDB callback.
     tdb.onChange (&onChangeCallback);
 
     runTaskCommand (argc, argv, tdb, conf);
->>>>>>> 62115ea9
   }
 
   catch (std::string& error)
@@ -820,7 +763,6 @@
   else if (command == "oldest")             handleReportOldest   (tdb, task, conf);
   else if (command == "newest")             handleReportNewest   (tdb, task, conf);
   else if (command == "stats")              handleReportStats    (tdb, task, conf);
-  else if (command == "usage")              handleReportUsage    (tdb, task, conf);
   else if (command == "" && task.getId ())  handleModify         (tdb, task, conf);
   else if (command == "help")               longUsage (conf);
   else                                      shortUsage (conf);
