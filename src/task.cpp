--- conflicted
+++ resolved
@@ -765,7 +765,6 @@
 
   std::string out = "";
 
-<<<<<<< HEAD
        if (command == "" && task.getId ())  {                          handleModify         (tdb, task, conf); }
   else if (command == "add")                {                          handleAdd            (tdb, task, conf); }
   else if (command == "done")               {                          handleDone           (tdb, task, conf); }
@@ -778,7 +777,6 @@
   else if (command == "start")              {                    out = handleStart          (tdb, task, conf); }
   else if (command == "undo")               {                    out = handleUndo           (tdb, task, conf); }
   else if (command == "stats")              {                    out = handleReportStats    (tdb, task, conf); }
-  else if (command == "usage")              {                    out = handleReportUsage    (tdb, task, conf); }
   else if (command == "list")               { if (gc) tdb.gc (); out = handleList           (tdb, task, conf); }
   else if (command == "long")               { if (gc) tdb.gc (); out = handleLongList       (tdb, task, conf); }
   else if (command == "ls")                 { if (gc) tdb.gc (); out = handleSmallList      (tdb, task, conf); }
@@ -796,37 +794,6 @@
   else if (command == "version")            {                    out = handleVersion        (           conf); }
   else if (command == "help")               {                          longUsage            (           conf); }
   else                                      {                          shortUsage           (           conf); }
-=======
-       if (command == "add")                      handleAdd            (tdb, task, conf);
-  else if (command == "projects")           out = handleProjects       (tdb, task, conf);
-  else if (command == "tags")               out = handleTags           (tdb, task, conf);
-  else if (command == "list")               out = handleList           (tdb, task, conf);
-  else if (command == "info")               out = handleInfo           (tdb, task, conf);
-  else if (command == "undelete")           out = handleUndelete       (tdb, task, conf);
-  else if (command == "long")               out = handleLongList       (tdb, task, conf);
-  else if (command == "ls")                 out = handleSmallList      (tdb, task, conf);
-  else if (command == "colors")             out = handleColor          (           conf);
-  else if (command == "completed")          out = handleCompleted      (tdb, task, conf);
-  else if (command == "delete")             out = handleDelete         (tdb, task, conf);
-  else if (command == "start")              out = handleStart          (tdb, task, conf);
-  else if (command == "done")                     handleDone           (tdb, task, conf);
-  else if (command == "undo")               out = handleUndo           (tdb, task, conf);
-  else if (command == "export")                   handleExport         (tdb, task, conf);
-  else if (command == "version")            out = handleVersion        (           conf);
-  else if (command == "summary")            out = handleReportSummary  (tdb, task, conf);
-  else if (command == "next")               out = handleReportNext     (tdb, task, conf);
-  else if (command == "history")            out = handleReportHistory  (tdb, task, conf);
-  else if (command == "ghistory")           out = handleReportGHistory (tdb, task, conf);
-  else if (command == "calendar")           out = handleReportCalendar (tdb, task, conf);
-  else if (command == "active")             out = handleReportActive   (tdb, task, conf);
-  else if (command == "overdue")            out = handleReportOverdue  (tdb, task, conf);
-  else if (command == "oldest")             out = handleReportOldest   (tdb, task, conf);
-  else if (command == "newest")             out = handleReportNewest   (tdb, task, conf);
-  else if (command == "stats")              out = handleReportStats    (tdb, task, conf);
-  else if (command == "" && task.getId ())        handleModify         (tdb, task, conf);
-  else if (command == "help")                     longUsage (conf);
-  else                                            shortUsage (conf);
->>>>>>> 47ffc0ba
 
   return out;
 }
