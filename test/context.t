#!/usr/bin/env python3
# -*- coding: utf-8 -*-
###############################################################################
#
<<<<<<< HEAD
# Copyright 2006 - 2021, Paul Beckingham, Federico Hernandez.
=======
# Copyright 2006 - 2021, Tomas Babej, Paul Beckingham, Federico Hernandez.
>>>>>>> 8174287f
#
# Permission is hereby granted, free of charge, to any person obtaining a copy
# of this software and associated documentation files (the "Software"), to deal
# in the Software without restriction, including without limitation the rights
# to use, copy, modify, merge, publish, distribute, sublicense, and/or sell
# copies of the Software, and to permit persons to whom the Software is
# furnished to do so, subject to the following conditions:
#
# The above copyright notice and this permission notice shall be included
# in all copies or substantial portions of the Software.
#
# THE SOFTWARE IS PROVIDED "AS IS", WITHOUT WARRANTY OF ANY KIND, EXPRESS
# OR IMPLIED, INCLUDING BUT NOT LIMITED TO THE WARRANTIES OF MERCHANTABILITY,
# FITNESS FOR A PARTICULAR PURPOSE AND NONINFRINGEMENT. IN NO EVENT SHALL
# THE AUTHORS OR COPYRIGHT HOLDERS BE LIABLE FOR ANY CLAIM, DAMAGES OR OTHER
# LIABILITY, WHETHER IN AN ACTION OF CONTRACT, TORT OR OTHERWISE, ARISING FROM,
# OUT OF OR IN CONNECTION WITH THE SOFTWARE OR THE USE OR OTHER DEALINGS IN THE
# SOFTWARE.
#
# https://www.opensource.org/licenses/mit-license.php
#
###############################################################################

import sys
import os
import unittest
import re

# Ensure python finds the local simpletap module
sys.path.append(os.path.dirname(os.path.abspath(__file__)))

from basetest import Task, TestCase


class ContextManagementTest(TestCase):
    def setUp(self):
        self.t = Task()

    def test_context_define_confirmation(self):
        """With confirmation active, prompt if context filter matches no tasks"""
        self.t.config("confirmation", "on")

        code, out, err = self.t.runError('context define work project:Work', input="y\nn\n")
        self.assertIn("The filter 'project:Work' matches 0 pending tasks.", out)
        self.assertNotIn("Context 'work' defined", out)

        # Assert the config contains context definition
        self.assertNotIn('context.work=project:Work\n', self.t.taskrc_content)

    def test_context_define(self):
        """Test simple context definition."""
        code, out, err = self.t('context define work project:Work', input="y\ny\nn\n")
        self.assertIn("Context 'work' defined", out)

<<<<<<< HEAD
        # Assert the config contains context definition
        context_line = 'context.work=project:Work\n'
=======
        # Assert the config contains read context definition
        context_line = 'context.work.read=project:Work\n'
>>>>>>> 8174287f
        self.assertIn(context_line, self.t.taskrc_content)

        # Assert that it contains the definition only once
        self.assertEqual(self.t.taskrc_content.count(context_line), 1)
<<<<<<< HEAD
=======

        # Assert the config does not contain write context definition
        context_line = 'context.work.write=project:Work\n'
        self.assertNotIn(context_line, self.t.taskrc_content)

        # Assert that legacy style was not used
        # Assert the config contains read context definition
        context_line = 'context.work=project:Work\n'
        self.assertNotIn(context_line, self.t.taskrc_content)
>>>>>>> 8174287f

    def test_context_redefine_same_definition(self):
        """Test re-defining the context with the same definition."""
        self.t('context define work project:Work', input='y\ny\ny\n')
        code, out, err = self.t('context define work project:Work', input='y\ny\ny\n')
        self.assertIn("Context 'work' defined (read, write).", out)

        # Assert the config contains context definition
<<<<<<< HEAD
        context_line = 'context.work=project:Work\n'
        self.assertIn(context_line, self.t.taskrc_content)

        # Assert that it contains the definition only once
=======
        context_line = 'context.work.read=project:Work\n'
        self.assertIn(context_line, self.t.taskrc_content)
        self.assertEqual(self.t.taskrc_content.count(context_line), 1)

        context_line = 'context.work.write=project:Work\n'
        self.assertIn(context_line, self.t.taskrc_content)
>>>>>>> 8174287f
        self.assertEqual(self.t.taskrc_content.count(context_line), 1)

    def test_context_redefine_different_definition(self):
        """Test re-defining the context with different definition."""
        self.t('context define work project:Work', input='y\ny\ny\n')
        code, out, err = self.t('context define work +work', input='y\ny\ny\n')
        self.assertIn("Context 'work' defined", out)

        # Assert the config does not contain the old context definition
        self.assertNotIn('context.work.read=project:Work\n', self.t.taskrc_content)
        self.assertNotIn('context.work.write=project:Work\n', self.t.taskrc_content)

        # Assert the config contains context definition
<<<<<<< HEAD
        context_line = 'context.work=+work\n'
=======
        context_line = 'context.work.read=+work\n'
        self.assertIn(context_line, self.t.taskrc_content)
        self.assertEqual(self.t.taskrc_content.count(context_line), 1)

        context_line = 'context.work.write=+work\n'
        self.assertIn(context_line, self.t.taskrc_content)
        self.assertEqual(self.t.taskrc_content.count(context_line), 1)

    def test_context_define_invalid_for_write_due_to_modifier(self):
        """Test definition of a context that is not a valid write context."""
        self.t.config("confirmation", "off")
        code, out, err = self.t('context define urgent due.before:today')
        self.assertIn("Context 'urgent' defined", out)

        # Assert the config contains read context definition
        context_line = 'context.urgent.read=due.before:today\n'
>>>>>>> 8174287f
        self.assertIn(context_line, self.t.taskrc_content)

        # Assert that it contains the definition only once
        self.assertEqual(self.t.taskrc_content.count(context_line), 1)
<<<<<<< HEAD
=======

        # Assert the config does not contain write context definition
        context_line = 'context.work.write=due.before:today\n'
        self.assertNotIn(context_line, self.t.taskrc_content)

        # Assert that the write context was not set at all
        self.assertNotIn('context.work.write=', self.t.taskrc_content)

        # Assert that legacy style was not used
        # Assert the config contains read context definition
        context_line = 'context.work=due.before:today\n'
        self.assertNotIn(context_line, self.t.taskrc_content)

    def test_context_define_invalid_for_write_due_to_operator(self):
        """Test definition of a context that is not a valid write context because it uses an OR operator."""
        self.t.config("confirmation", "off")
        code, out, err = self.t('context define urgent due:today or +next')
        self.assertIn("Context 'urgent' defined", out)

        # Assert the config contains read context definition
        context_line = 'context.urgent.read=due:today or +next\n'
        self.assertIn(context_line, self.t.taskrc_content)

        # Assert that it contains the definition only once
        self.assertEqual(self.t.taskrc_content.count(context_line), 1)

        # Assert the config does not contain write context definition
        context_line = 'context.work.write=due:today or +next\n'
        self.assertNotIn(context_line, self.t.taskrc_content)

        # Assert that the write context was not set at all
        self.assertNotIn('context.work.write=', self.t.taskrc_content)

        # Assert that legacy style was not used
        # Assert the config contains read context definition
        context_line = 'context.work=due:today or +next\n'
        self.assertNotIn(context_line, self.t.taskrc_content)
>>>>>>> 8174287f

    def test_context_delete(self):
        """Test simple context deletion."""
        self.t('context define work project:Work', input='y\ny\n')
        code, out, err = self.t('context delete work', input='y\ny\n')
        self.assertIn("Context 'work' deleted.", out)

        # Assert that taskrc does not countain context work definition
        self.assertFalse(any('context.work' in line for line in self.t.taskrc_content))

    def test_context_delete_undefined(self):
        """Test deletion of undefined context."""
        code, out, err = self.t.runError('context delete foo', input='y\n')
        self.assertIn("Context 'foo' not found.", err)

        # Assert that taskrc does not countain context work definition
        self.assertFalse(any('context.foo.read=' in line for line in self.t.taskrc_content))
        self.assertFalse(any('context.foo.write=' in line for line in self.t.taskrc_content))

    def test_context_delete_unset_after_removal(self):
        """Test that context is unset if its definition has been removed."""
        self.t('context define work project:Work', input='y\ny\n')
        self.t('context work')
        code, out, err = self.t('context delete work', input='y\n\y\n')
        self.assertIn("Context 'work' deleted.", out)

        # Assert that taskrc does not countain context work definition
        self.assertFalse(any('context.work=' in line for line in self.t.taskrc_content))
        self.assertFalse(any('context.work.read=' in line for line in self.t.taskrc_content))
        self.assertFalse(any('context.work.write=' in line for line in self.t.taskrc_content))

        # Aseert that the context is not set
        code, out, err = self.t('context show')
        self.assertIn('No context is currently applied.', out)
        self.assertFalse(any(re.search(r"^context(\.(read|write))?=", line) for line in self.t.taskrc_content))

    def test_context_list_active(self):
        """Test the 'context list' command."""
        self.t('context define work project:Work', input='y\ny\n')
        self.t('context define home +home', input='y\ny\n')
        self.t('context home')
        code, out, err = self.t('context list')
        contains_work = lambda line: 'work' in line and 'project:Work' in line and 'no' in line
        contains_home = lambda line: 'home' in line and '+home' in line and 'yes' in line

        # Assert that output contains work and home context definitions exactly
        # once
        self.assertEqual(len(list(filter(contains_work, out.splitlines()))), 1)
        self.assertEqual(len(list(filter(contains_home, out.splitlines()))), 1)

    def test_context_initially_empty(self):
        """Test that no context is set initially."""
        self.t('context define work project:Work', input='y\ny\n')
        self.t('context define home +home', input='y\ny\n')

        code, out, err = self.t('context show')
        self.assertIn('No context is currently applied.', out)
        self.assertFalse(any(re.search("^context=", line) for line in self.t.taskrc_content))

    def test_context_setting(self):
        """Test simple context setting."""
        self.t('context define work project:Work', input='y\ny\n')
        self.t('context define home home', input='y\ny\n')

        code, out, err = self.t('context home')
        self.assertIn("Context 'home' set.", out)
        self.assertIn("context=home\n", self.t.taskrc_content)

    def test_context_resetting(self):
        """Test resetting the same context."""
        self.t('context define work project:Work', input='y\ny\n')
        self.t('context define home +home', input='y\ny\n')

        self.t('context home')
        code, out, err = self.t('context home')
        self.assertIn("Context 'home' set.", out)

        context_line = "context=home\n"
        self.assertEqual(self.t.taskrc_content.count(context_line), 1)

    def test_context_switching(self):
        """Test changing the context."""
<<<<<<< HEAD
        self.t('context define work project:Work')
        self.t('context define home +home')
=======
        self.t('context define work project:Work', input='y\ny\n')
        self.t('context define home +home', input='y\ny\n')
>>>>>>> 8174287f

        # Switch to home context
        code, out, err = self.t('context home')
        self.assertIn("Context 'home' set.", out)
        self.assertEqual(self.t.taskrc_content.count("context=home\n"), 1)

        # Switch to work context
        code, out, err = self.t('context work')
        self.assertIn("Context 'work' set.", out)
        self.assertNotIn("context=home\n", self.t.taskrc_content)
        self.assertEqual(self.t.taskrc_content.count("context=work\n"), 1)

        # Switch back to home context
        code, out, err = self.t('context home')
        self.assertIn("Context 'home' set.", out)
        self.assertNotIn("context=work\n", self.t.taskrc_content)
        self.assertEqual(self.t.taskrc_content.count("context=home\n"), 1)

    def test_context_unsetting(self):
        """Test removing the context."""
        self.t('context define work project:Work', input='y\ny\n')
        self.t('context define home +home', input='y\ny\n')

        self.t('context home')
        code, out, err = self.t('context none')

        # Assert expected output.
        self.assertIn("Context unset.", out)

        # Assert no context definition in the taskrc
        contains_any_context = lambda line: re.match('^context=', line)
        self.assertFalse(any(contains_any_context(line) for line in self.t.taskrc_content))

        # Assert no context showing up using show subcommand
        code, out, err = self.t('context show')
        self.assertIn("No context is currently applied.", out)

    def test_context_unsetting_after_switching(self):
        """Test unsetting the context after changing the context around."""
        self.t('context define work project:Work', input='y\ny\n')
        self.t('context define home +home', input='y\ny\n')

        # Switch to contexts around
        self.t('context home')
        self.t('context work')
        self.t('context home')

        # Unset the context
        code, out, err = self.t('context none')

        # Assert expected output.
        self.assertIn("Context unset.", out)

        # Assert no context definition in the taskrc
        contains_any_context = lambda line: re.match('^context=', line)
        self.assertFalse(any(contains_any_context(line) for line in self.t.taskrc_content))

        # Assert no context showing up using show subcommand
        code, out, err = self.t('context show')
        self.assertIn("No context is currently applied.", out)

    def test_context_unsetting_with_no_context_set(self):
        """Test removing the context when no context is set."""
        self.t('context define work project:Work', input='y\ny\n')
        self.t('context define home +home', input='y\ny\n')

        code, out, err = self.t.runError('context none')

        # Assert expected output.
        self.assertIn("Context not unset.", err)

        # Assert no context definition in the taskrc
        contains_any_context = lambda line: re.match('^context=', line)
        self.assertFalse(any(contains_any_context(line) for line in self.t.taskrc_content))

        # Assert no context showing up using show subcommand
        code, out, err = self.t('context show')
        self.assertIn("No context is currently applied.", out)

    def test_context(self):
        """Test the _context command."""
        self.t('context define work project:Work', input='y\ny\n')
        self.t('context define home +home', input='y\ny\n')
        code, out, err = self.t('_context')

        # Assert expected output.
        self.assertIn("work", out.splitlines())
        self.assertIn("home", out.splitlines())
        self.assertEqual(len(out.splitlines()), 2)

    def test_context_completion(self):
        """Test the _context command with some context set."""
        self.t('context define work project:Work', input='y\ny\n')
        self.t('context define home +home', input='y\ny\n')

        # Activate some context
        self.t('context work')
        code, out, err = self.t('_context')

        # Assert expected output.
        self.assertIn("work", out.splitlines())
        self.assertIn("home", out.splitlines())
        self.assertEqual(len(out.splitlines()), 2)


class ContextEvaluationTest(TestCase):
    def setUp(self):
        self.t = Task()

        self.t.config("confirmation", "off")

        # Setup contexts
        self.t('context define work project:Work')
        self.t('context define home +home')
        self.t('context define today due:today')

        # Setup tasks
        self.t('add project:Work "work task"')
        self.t('add +home "home task"')
        self.t('add project:Work due:today "work today task"')
        self.t('add +home due:today "home today task"')

    def test_context_evaluation(self):
        """Test the context applied with report list command."""
        code, out, err = self.t('list')

        # Assert all the tasks are present in the output
        self.assertIn("work task", out)
        self.assertIn("home task", out)
        self.assertIn("work today task", out)
        self.assertIn("home today task", out)

        # Set the home context and rerun the report
        self.t('context home')
        code, out, err = self.t('list')

        # Assert all the tasks with the home tag are present in the output
        self.assertNotIn("work task", out)
        self.assertIn("home task", out)
        self.assertNotIn("work today task", out)
        self.assertIn("home today task", out)

    def test_context_evaluation_switching(self):
        """Test swtiching context using the list report."""
        code, out, err = self.t('list')

        # Assert all the tasks are present in the output
        self.assertIn("work task", out)
        self.assertIn("home task", out)
        self.assertIn("work today task", out)
        self.assertIn("home today task", out)

        # Set the home context and rerun the report
        self.t('context home')
        code, out, err = self.t('list')

        # Assert all the tasks with the home tag are present in the output
        self.assertNotIn("work task", out)
        self.assertIn("home task", out)
        self.assertNotIn("work today task", out)
        self.assertIn("home today task", out)

        # Set the work context and rerun the report
        self.t('context work')
        code, out, err = self.t('list')

        # Assert all the tasks with the home tag are present in the output
        self.assertIn("work task", out)
        self.assertNotIn("home task", out)
        self.assertIn("work today task", out)
        self.assertNotIn("home today task", out)

        # Set the today context and rerun the report
        self.t('context today')
        code, out, err = self.t('list')

        # Assert all the tasks with the home tag are present in the output
        self.assertNotIn("work task", out)
        self.assertNotIn("home task", out)
        self.assertIn("work today task", out)
        self.assertIn("home today task", out)

    def test_context_evaluation_unset(self):
        """Test unsetting context with report list command."""
        self.t('context home')
        code, out, err = self.t('list')

        # Assert all the tasks home tagged tasks are present
        self.assertNotIn("work task", out)
        self.assertIn("home task", out)
        self.assertNotIn("work today task", out)
        self.assertIn("home today task", out)

        # Set the context to none
        self.t('context none')
        code, out, err = self.t('list')

        # Assert all the tasks are present in the output
        self.assertIn("work task", out)
        self.assertIn("home task", out)
        self.assertIn("work today task", out)
        self.assertIn("home today task", out)

    def test_context_evaluation_with_user_filters(self):
        """Test the context applied with report list command combined with user filters."""

        # Set the home context
        self.t('context home')
        code, out, err = self.t('list due:today')

        # Assert all the tasks are present in the output
        self.assertNotIn("work task", out)
        self.assertNotIn("home task", out)
        self.assertNotIn("work today task", out)
        self.assertIn("home today task", out)

        # Set the work context and rerun the report
        self.t('context work')
        code, out, err = self.t('list due:today')

        # Assert all the tasks are present in the output
        self.assertNotIn("work task", out)
        self.assertNotIn("home task", out)
        self.assertIn("work today task", out)
        self.assertNotIn("home today task", out)

    def test_context_not_applied_on_id_filters(self):
        """
        Test that context is not applied when explicit ID
        filters are used.
        """

        self.t('context home')

        # Try task not included in context
        output = self.t('1 list')[1]

        # Assert that ID filter works even if it does not match the context
        self.assertIn("work task", output)
        self.assertNotIn("home task", output)
        self.assertNotIn("work today task", output)
        self.assertNotIn("home today task", output)

        # Try task included in context
        output = self.t('2 list')[1]

        # Assert that ID filter works if it does match
        # the context (sanity check)
        self.assertNotIn("work task", output)
        self.assertIn("home task", output)
        self.assertNotIn("work today task", output)
        self.assertNotIn("home today task", output)

        # Test for combination of IDs
        output = self.t('1 2 list')[1]

        # Assert that ID filter works if it partly matches
        # and partly does not match the context
        self.assertIn("work task", output)
        self.assertIn("home task", output)
        self.assertNotIn("work today task", output)
        self.assertNotIn("home today task", output)

    def test_context_not_applied_on_uuid_filters(self):
        """
        Test that context is not applied when explicit UUID
        filters are used.
        """

        self.t('context home')
        first_uuid = self.t('_get 1.uuid')[1]
        second_uuid = self.t('_get 2.uuid')[1]

        # Try task not included in context
        output = self.t('%s list' % first_uuid)[1]

        # Assert that UUID filter works even if it does not match
        # the context
        self.assertIn("work task", output)
        self.assertNotIn("home task", output)
        self.assertNotIn("work today task", output)
        self.assertNotIn("home today task", output)

        # Try task included in context
        output = self.t('%s list' % second_uuid)[1]

        # Assert that UUID filter works if it does match
        # the context (sanity check)
        self.assertNotIn("work task", output)
        self.assertIn("home task", output)
        self.assertNotIn("work today task", output)
        self.assertNotIn("home today task", output)

        # Test for combination of UUIDs
        output = self.t('%s %s list' % (first_uuid, second_uuid))[1]

        # Assert that UUID filter works if it partly matches
        # and partly does not match the context
        self.assertIn("work task", output)
        self.assertIn("home task", output)
        self.assertNotIn("work today task", output)
        self.assertNotIn("home today task", output)

    def test_context_ignored(self):
        """Test the context is not applied with report list command if
        report.list.context is set to 0."""

        # Turn off context for this report
        self.t.config("report.list.context", "0")

        # Get the tasks
        code, out, err = self.t('list')

        # Assert all the tasks are present in the output
        self.assertIn("work task", out)
        self.assertIn("home task", out)
        self.assertIn("work today task", out)
        self.assertIn("home today task", out)

        # Set the home context and rerun the report
        self.t('context home')

        code, out, err = self.t('list')

        # Assert nothing changed - all the tasks are present in the output
        self.assertIn("work task", out)
        self.assertIn("home task", out)
        self.assertIn("work today task", out)
        self.assertIn("home today task", out)


class ContextErrorHandling(TestCase):
    def setUp(self):
        self.t = Task()

    def test_list_empty(self):
        """Verify 'task context list' with no contexts yields error"""
        code, out, err = self.t.runError("context list")
        self.assertIn("No contexts defined.", err)

    def test_define_empty(self):
        """Verify 'task context define' with no contexts yields error"""
        code, out, err = self.t.runError("context define")
        self.assertIn("Both context name and its definition must be provided.", err)

    def test_delete_empty(self):
        """Verify 'task context delete' with no contexts yields error"""
        code, out, err = self.t.runError("context delete")
        self.assertIn("Context name needs to be specified.", err)

    def test_set_missing(self):
        """Verify 'task context missing' with no contexts yields error"""
        code, out, err = self.t.runError("context missing")
        self.assertIn("Context 'missing' not found.", err)

    def test_set_multi(self):
        """Verify 'task context one\\ two' with no contexts yields error"""
        code, out, err = self.t.runError("context one\\ two")
        self.assertIn("Context 'one two' not found.", err)

    def test_show_missing(self):
        """Verify 'task context show' with no contexts yields correct information"""
        code, out, err = self.t("context show")
        self.assertIn("No context is currently applied.", out)

    def test_show_present(self):
        """Verify 'task context show' with contexts works"""
        self.t.config("confirmation", "off")
        code, out, err = self.t("context define work +work")
        self.assertIn("Context 'work' defined (read, write). Use 'task context work' to activate.", out)

        code, out, err = self.t("context work")
        self.assertIn("Context 'work' set. Use 'task context none' to remove.", out)

        code, out, err = self.t("context show")
        self.assertIn("Context 'work' with", out)
        self.assertIn("read filter: '+work'", out)
        self.assertIn("write filter: '+work'", out)
        self.assertIn("is currently applied", out)

        code, out, err = self.t("context none")
        self.assertIn("Context unset.", out)

        code, out, err = self.t("context show")
        self.assertIn("No context is currently applied.", out)

class TestBug1734(TestCase):
    def setUp(self):
        self.t = Task()
        self.t("add zero")
        self.t("add one +tag")
        self.t("context define foo +tag", input="y\nn\n")

    def test_calendar(self):
        """The 'calendar' command should not fail when a context is active"""
        code, out, err = self.t("calendar")


# TODO Prove context does not interfere with export
# TODO Prove context does not interfere with undo
# TODO Prove context does not interfere with helper commands


if __name__ == "__main__":
    from simpletap import TAPTestRunner
    unittest.main(testRunner=TAPTestRunner())

# vim: ai sts=4 et sw=4 ft=python syntax=python<|MERGE_RESOLUTION|>--- conflicted
+++ resolved
@@ -2,11 +2,7 @@
 # -*- coding: utf-8 -*-
 ###############################################################################
 #
-<<<<<<< HEAD
-# Copyright 2006 - 2021, Paul Beckingham, Federico Hernandez.
-=======
 # Copyright 2006 - 2021, Tomas Babej, Paul Beckingham, Federico Hernandez.
->>>>>>> 8174287f
 #
 # Permission is hereby granted, free of charge, to any person obtaining a copy
 # of this software and associated documentation files (the "Software"), to deal
@@ -61,19 +57,12 @@
         code, out, err = self.t('context define work project:Work', input="y\ny\nn\n")
         self.assertIn("Context 'work' defined", out)
 
-<<<<<<< HEAD
-        # Assert the config contains context definition
-        context_line = 'context.work=project:Work\n'
-=======
         # Assert the config contains read context definition
         context_line = 'context.work.read=project:Work\n'
->>>>>>> 8174287f
         self.assertIn(context_line, self.t.taskrc_content)
 
         # Assert that it contains the definition only once
         self.assertEqual(self.t.taskrc_content.count(context_line), 1)
-<<<<<<< HEAD
-=======
 
         # Assert the config does not contain write context definition
         context_line = 'context.work.write=project:Work\n'
@@ -83,7 +72,6 @@
         # Assert the config contains read context definition
         context_line = 'context.work=project:Work\n'
         self.assertNotIn(context_line, self.t.taskrc_content)
->>>>>>> 8174287f
 
     def test_context_redefine_same_definition(self):
         """Test re-defining the context with the same definition."""
@@ -92,19 +80,12 @@
         self.assertIn("Context 'work' defined (read, write).", out)
 
         # Assert the config contains context definition
-<<<<<<< HEAD
-        context_line = 'context.work=project:Work\n'
-        self.assertIn(context_line, self.t.taskrc_content)
-
-        # Assert that it contains the definition only once
-=======
         context_line = 'context.work.read=project:Work\n'
         self.assertIn(context_line, self.t.taskrc_content)
         self.assertEqual(self.t.taskrc_content.count(context_line), 1)
 
         context_line = 'context.work.write=project:Work\n'
         self.assertIn(context_line, self.t.taskrc_content)
->>>>>>> 8174287f
         self.assertEqual(self.t.taskrc_content.count(context_line), 1)
 
     def test_context_redefine_different_definition(self):
@@ -118,9 +99,6 @@
         self.assertNotIn('context.work.write=project:Work\n', self.t.taskrc_content)
 
         # Assert the config contains context definition
-<<<<<<< HEAD
-        context_line = 'context.work=+work\n'
-=======
         context_line = 'context.work.read=+work\n'
         self.assertIn(context_line, self.t.taskrc_content)
         self.assertEqual(self.t.taskrc_content.count(context_line), 1)
@@ -137,13 +115,10 @@
 
         # Assert the config contains read context definition
         context_line = 'context.urgent.read=due.before:today\n'
->>>>>>> 8174287f
         self.assertIn(context_line, self.t.taskrc_content)
 
         # Assert that it contains the definition only once
         self.assertEqual(self.t.taskrc_content.count(context_line), 1)
-<<<<<<< HEAD
-=======
 
         # Assert the config does not contain write context definition
         context_line = 'context.work.write=due.before:today\n'
@@ -181,7 +156,6 @@
         # Assert the config contains read context definition
         context_line = 'context.work=due:today or +next\n'
         self.assertNotIn(context_line, self.t.taskrc_content)
->>>>>>> 8174287f
 
     def test_context_delete(self):
         """Test simple context deletion."""
@@ -264,13 +238,8 @@
 
     def test_context_switching(self):
         """Test changing the context."""
-<<<<<<< HEAD
-        self.t('context define work project:Work')
-        self.t('context define home +home')
-=======
-        self.t('context define work project:Work', input='y\ny\n')
-        self.t('context define home +home', input='y\ny\n')
->>>>>>> 8174287f
+        self.t('context define work project:Work', input='y\ny\n')
+        self.t('context define home +home', input='y\ny\n')
 
         # Switch to home context
         code, out, err = self.t('context home')
