--- conflicted
+++ resolved
@@ -2,11 +2,7 @@
 # -*- coding: utf-8 -*-
 ###############################################################################
 #
-<<<<<<< HEAD
-# Copyright 2006 - 2021, Paul Beckingham, Federico Hernandez.
-=======
 # Copyright 2006 - 2021, Tomas Babej, Paul Beckingham, Federico Hernandez.
->>>>>>> 8174287f
 #
 # Permission is hereby granted, free of charge, to any person obtaining a copy
 # of this software and associated documentation files (the "Software"), to deal
@@ -191,18 +187,6 @@
         self.assertIn("Imported 3 tasks", err)
         self.assertData1()
 
-<<<<<<< HEAD
-    def test_import_old_depend(self):
-        """One dependency used to be a plain string"""
-        _data = """{"uuid":"a0000000-a000-a000-a000-a00000000000","depends":"a1111111-a111-a111-a111-a11111111111","description":"zero","project":"A","status":"pending","entry":"1234567889"}"""
-        self.t("import", input=self.data1)
-        self.t("import", input=_data)
-        self.t.config("json.depends.array", "0")
-        _t = self.t.export("a0000000-a000-a000-a000-a00000000000")[0]
-        self.assertEqual(_t["depends"], "a1111111-a111-a111-a111-a11111111111")
-
-=======
->>>>>>> 8174287f
     def test_import_old_depends(self):
         """Several dependencies used to be a comma seperated string"""
         _data = """{"uuid":"a0000000-a000-a000-a000-a00000000000","depends":"a1111111-a111-a111-a111-a11111111111,a2222222-a222-a222-a222-a22222222222","description":"zero","project":"A","status":"pending","entry":"1234567889"}"""
