--- conflicted
+++ resolved
@@ -67,11 +67,7 @@
 #  1 A       H   8/7/2010                               -                one/1
 #  2             8/7/2010                               -      tag1 tag2 two
 my $output = qx{../src/task rc:roundtrip.rc long 2>&1};
-<<<<<<< HEAD
-like ($output, qr/1.+\d+\/\d+\/\d+.+H.+A.+one/,                  '2 round trips task 1 identical');
-=======
 like ($output, qr/1.+A.+H.+\d+\/\d+\/\d+.+(?:-|\d+).+one\/1/,    '2 round trips task 1 identical');
->>>>>>> c4ecf613
 like ($output, qr/2.+\d+\/\d+\/\d+.+(?:-|\d+).+tag1\stag2\stwo/, '2 round trips task 2 identical');
 
 # Compare the actual JSON files.
